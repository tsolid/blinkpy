# -*- coding: utf-8 -*-
"""
blinkpy is an unofficial api for the Blink security camera system.

repo url: https://github.com/fronzbot/blinkpy

Original protocol hacking by MattTW :
https://github.com/MattTW/BlinkMonitorProtocol

Published under the MIT license - See LICENSE file for more details.
"Blink Wire-Free HS Home Monitoring & Alert Systems" is a trademark
owned by Immedia Inc., see www.blinkforhome.com for more information.
blinkpy is in no way affiliated with Blink, nor Immedia Inc.
"""

import os.path
import time
import getpass
import logging
from shutil import copyfileobj

from requests.structures import CaseInsensitiveDict
from dateutil.parser import parse
from slugify import slugify

from blinkpy import api
from blinkpy.sync_module import BlinkSyncModule
from blinkpy.helpers import errors as ERROR
from blinkpy.helpers.util import (
    create_session, merge_dicts, get_time, BlinkURLHandler,
    BlinkAuthenticationException, Throttle)
from blinkpy.helpers.constants import (
    BLINK_URL, LOGIN_URL, OLD_LOGIN_URL, LOGIN_BACKUP_URL,
    DEFAULT_MOTION_INTERVAL, DEFAULT_REFRESH, MIN_THROTTLE_TIME)
from blinkpy.helpers.constants import __version__


_LOGGER = logging.getLogger(__name__)


class Blink():
    """Class to initialize communication."""

    def __init__(self, username=None, password=None,
<<<<<<< HEAD
                 refresh_rate=REFRESH_RATE, legacy_subdomain=False):
=======
                 refresh_rate=DEFAULT_REFRESH,
                 motion_interval=DEFAULT_MOTION_INTERVAL):
>>>>>>> c3197621
        """
        Initialize Blink system.

        :param username: Blink username (usually email address)
        :param password: Blink password
        :param refresh_rate: Refresh rate of blink information.
                             Defaults to 15 (seconds)
<<<<<<< HEAD
        :param legacy_subdomain: Set to TRUE to use old 'rest.region'
                             endpoints (only use if you are having
                             api issues).
=======
        :param motion_interval: How far back to register motion in minutes.
                             Defaults to last refresh time.
                             Useful for preventing motion_detected property
                             from de-asserting too quickly.
>>>>>>> c3197621
        """
        self._username = username
        self._password = password
        self._token = None
        self._auth_header = None
        self._host = None
        self.account_id = None
        self.network_ids = []
        self.urls = None
        self.sync = CaseInsensitiveDict({})
        self.region = None
        self.region_id = None
        self.last_refresh = None
        self.refresh_rate = refresh_rate
        self.session = create_session()
        self.networks = []
        self.cameras = CaseInsensitiveDict({})
        self.video_list = CaseInsensitiveDict({})
        self._login_url = LOGIN_URL
        self.motion_interval = DEFAULT_MOTION_INTERVAL
        self.version = __version__
        self.legacy = legacy_subdomain

    @property
    def auth_header(self):
        """Return the authentication header."""
        return self._auth_header

    def start(self):
        """
        Perform full system setup.

        Method logs in and sets auth token, urls, and ids for future requests.
        Essentially this is just a wrapper function for ease of use.
        """
        if self._username is None or self._password is None:
            if not self.login():
                return
        elif not self.get_auth_token():
            return

        camera_list = self.get_cameras()
        networks = self.get_ids()
        for network_name, network_id in networks.items():
            if network_id not in camera_list.keys():
                camera_list[network_id] = {}
                _LOGGER.warning("No cameras found for %s", network_name)
            sync_module = BlinkSyncModule(self,
                                          network_name,
                                          network_id,
                                          camera_list[network_id])
            sync_module.start()
            self.sync[network_name] = sync_module
        self.cameras = self.merge_cameras()

    def login(self):
        """Prompt user for username and password."""
        self._username = input("Username:")
        self._password = getpass.getpass("Password:")
        if self.get_auth_token():
            _LOGGER.debug("Login successful!")
            return True
        _LOGGER.warning("Unable to login with %s.", self._username)
        return False

    def get_auth_token(self, is_retry=False):
        """Retrieve the authentication token from Blink."""
        if not isinstance(self._username, str):
            raise BlinkAuthenticationException(ERROR.USERNAME)
        if not isinstance(self._password, str):
            raise BlinkAuthenticationException(ERROR.PASSWORD)

        login_urls = [LOGIN_URL, OLD_LOGIN_URL, LOGIN_BACKUP_URL]

        response = self.login_request(login_urls, is_retry=is_retry)

        if not response:
            return False

        self._host = "{}.{}".format(self.region_id, BLINK_URL)
        self._token = response['authtoken']['authtoken']
        self.networks = response['networks']

        self._auth_header = {'Host': self._host,
                             'TOKEN_AUTH': self._token}
        self.urls = BlinkURLHandler(self.region_id, legacy=self.legacy)

        return self._auth_header

    def login_request(self, login_urls, is_retry=False):
        """Make a login request."""
        try:
            login_url = login_urls.pop(0)
        except IndexError:
            _LOGGER.error("Could not login to blink servers.")
            return False

        _LOGGER.info("Attempting login with %s", login_url)

        response = api.request_login(self,
                                     login_url,
                                     self._username,
                                     self._password,
                                     is_retry=is_retry)
        try:
            if response.status_code != 200:
                response = self.login_request(login_urls)
            response = response.json()
            (self.region_id, self.region), = response['region'].items()

        except AttributeError:
            _LOGGER.error("Login API endpoint failed with response %s",
                          response,
                          exc_info=True)
            return False

        except KeyError:
            _LOGGER.warning("Could not extract region info.")
            self.region_id = 'piri'
            self.region = 'UNKNOWN'

        self._login_url = login_url
        return response

    def get_ids(self):
        """Set the network ID and Account ID."""
        response = api.request_networks(self)
        all_networks = []
        network_dict = {}
        for network, status in self.networks.items():
            if status['onboarded']:
                all_networks.append('{}'.format(network))
                network_dict[status['name']] = network

        # For the first onboarded network we find, grab the account id
        for resp in response['networks']:
            if str(resp['id']) in all_networks:
                self.account_id = resp['account_id']
                break

        self.network_ids = all_networks
        return network_dict

    def get_cameras(self):
        """Retrieve a camera list for each onboarded network."""
        response = api.request_homescreen(self)
        try:
            all_cameras = {}
            for camera in response['cameras']:
                camera_network = str(camera['network_id'])
                camera_name = camera['name']
                camera_id = camera['id']
                camera_info = {'name': camera_name, 'id': camera_id}
                if camera_network not in all_cameras:
                    all_cameras[camera_network] = []

                all_cameras[camera_network].append(camera_info)
            return all_cameras
        except KeyError:
            _LOGGER.error("Initialization failue. Could not retrieve cameras.")
            return {}

    @Throttle(seconds=MIN_THROTTLE_TIME)
    def refresh(self, force_cache=False):
        """
        Perform a system refresh.

        :param force_cache: Force an update of the camera cache
        """
        if self.check_if_ok_to_update() or force_cache:
            for sync_name, sync_module in self.sync.items():
                _LOGGER.debug("Attempting refresh of sync %s", sync_name)
                sync_module.refresh(force_cache=force_cache)
            if not force_cache:
                # Prevents rapid clearing of motion detect property
                self.last_refresh = int(time.time())
            return True
        return False

    def check_if_ok_to_update(self):
        """Check if it is ok to perform an http request."""
        current_time = int(time.time())
        last_refresh = self.last_refresh
        if last_refresh is None:
            last_refresh = 0
        if current_time >= (last_refresh + self.refresh_rate):
            return True
        return False

    def merge_cameras(self):
        """Merge all sync camera dicts into one."""
        combined = CaseInsensitiveDict({})
        for sync in self.sync:
            combined = merge_dicts(combined, self.sync[sync].cameras)
        return combined

    def download_videos(self, path, since=None,
                        camera='all', stop=10, debug=False):
        """
        Download all videos from server since specified time.

        :param path: Path to write files.  /path/<cameraname>_<recorddate>.mp4
        :param since: Date and time to get videos from.
                      Ex: "2018/07/28 12:33:00" to retrieve videos since
                           July 28th 2018 at 12:33:00
        :param camera: Camera name to retrieve.  Defaults to "all".
                       Use a list for multiple cameras.
        :param stop: Page to stop on (~25 items per page. Default page 10).
        :param debug: Set to TRUE to prevent downloading of items.
                      Instead of downloading, entries will be printed to log.
        """
        if since is None:
            since_epochs = self.last_refresh
        else:
            parsed_datetime = parse(since, fuzzy=True)
            since_epochs = parsed_datetime.timestamp()

        formatted_date = get_time(time_to_convert=since_epochs)
        _LOGGER.info("Retrieving videos since %s", formatted_date)

        if not isinstance(camera, list):
            camera = [camera]

        for page in range(1, stop):
            response = api.request_videos(self, time=since_epochs, page=page)
            _LOGGER.debug("Processing page %s", page)
            try:
                result = response['media']
                if not result:
                    raise IndexError
            except (KeyError, IndexError):
                _LOGGER.info("No videos found on page %s. Exiting.", page)
                break

            self._parse_downloaded_items(result, camera, path, debug)

    def _parse_downloaded_items(self, result, camera, path, debug):
        """Parse downloaded videos."""
        for item in result:
            try:
                created_at = item['created_at']
                camera_name = item['device_name']
                is_deleted = item['deleted']
                address = item['media']
            except KeyError:
                _LOGGER.info("Missing clip information, skipping...")
                continue

            if camera_name not in camera and 'all' not in camera:
                _LOGGER.debug("Skipping videos for %s.", camera_name)
                continue

            if is_deleted:
                _LOGGER.debug("%s: %s is marked as deleted.",
                              camera_name,
                              address)
                continue

            clip_address = "{}{}".format(self.urls.base_url, address)
            filename = "{}-{}".format(camera_name, created_at)
            filename = "{}.mp4".format(slugify(filename))
            filename = os.path.join(path, filename)

            if not debug:
                if os.path.isfile(filename):
                    _LOGGER.info("%s already exists, skipping...", filename)
                    continue

                response = api.http_get(self, url=clip_address,
                                        stream=True, json=False)
                with open(filename, 'wb') as vidfile:
                    copyfileobj(response.raw, vidfile)

                _LOGGER.info("Downloaded video to %s", filename)
            else:
                print(("Camera: {}, Timestamp: {}, "
                       "Address: {}, Filename: {}").format(
                           camera_name, created_at, address, filename))<|MERGE_RESOLUTION|>--- conflicted
+++ resolved
@@ -42,12 +42,9 @@
     """Class to initialize communication."""
 
     def __init__(self, username=None, password=None,
-<<<<<<< HEAD
-                 refresh_rate=REFRESH_RATE, legacy_subdomain=False):
-=======
                  refresh_rate=DEFAULT_REFRESH,
-                 motion_interval=DEFAULT_MOTION_INTERVAL):
->>>>>>> c3197621
+                 motion_interval=DEFAULT_MOTION_INTERVAL,
+                 legacy_subdomain=False):
         """
         Initialize Blink system.
 
@@ -55,16 +52,13 @@
         :param password: Blink password
         :param refresh_rate: Refresh rate of blink information.
                              Defaults to 15 (seconds)
-<<<<<<< HEAD
-        :param legacy_subdomain: Set to TRUE to use old 'rest.region'
-                             endpoints (only use if you are having
-                             api issues).
-=======
         :param motion_interval: How far back to register motion in minutes.
                              Defaults to last refresh time.
                              Useful for preventing motion_detected property
                              from de-asserting too quickly.
->>>>>>> c3197621
+        :param legacy_subdomain: Set to TRUE to use old 'rest.region'
+                             endpoints (only use if you are having
+                             api issues).
         """
         self._username = username
         self._password = password
