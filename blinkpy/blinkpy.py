# -*- coding: utf-8 -*-
"""
blinkpy is an unofficial api for the Blink security camera system.

repo url: https://github.com/fronzbot/blinkpy

Original protocol hacking by MattTW :
https://github.com/MattTW/BlinkMonitorProtocol

Published under the MIT license - See LICENSE file for more details.
"Blink Wire-Free HS Home Monitoring & Alert Systems" is a trademark
owned by Immedia Inc., see www.blinkforhome.com for more information.
blinkpy is in no way affiliated with Blink, nor Immedia Inc.
"""

import os.path
import time
import getpass
import logging
from shutil import copyfileobj

from requests.structures import CaseInsensitiveDict
from dateutil.parser import parse

from blinkpy import api
from blinkpy.sync_module import BlinkSyncModule
from blinkpy.helpers import errors as ERROR
from blinkpy.helpers import log
from blinkpy.helpers.util import (
    create_session, merge_dicts, get_time, BlinkURLHandler,
    BlinkAuthenticationException)
from blinkpy.helpers.constants import (
    BLINK_URL, LOGIN_URL, LOGIN_BACKUP_URL)
from blinkpy.helpers.constants import __version__

REFRESH_RATE = 30

_LOGGER = log.create_logger('blinkpy')


class Blink():
    """Class to initialize communication."""

    def __init__(self, username=None, password=None,
                 refresh_rate=REFRESH_RATE, loglevel=logging.INFO,
                 allow_duplicate_logs=True):
        """
        Initialize Blink system.

        :param username: Blink username (usually email address)
        :param password: Blink password
        :param refresh_rate: Refresh rate of blink information.
                             Defaults to 15 (seconds)
        :param loglevel: Sets the log level for the logger.
        :param allow_duplicate_logs: Set to 'False' to only allow a log
                                     message to be logged once.
        """
        self._username = username
        self._password = password
        self._token = None
        self._auth_header = None
        self._host = None
        self.account_id = None
        self.network_ids = []
        self.urls = None
        self.sync = CaseInsensitiveDict({})
        self.region = None
        self.region_id = None
        self.last_refresh = None
        self.refresh_rate = refresh_rate
        self.session = create_session()
        self.networks = []
        self.cameras = CaseInsensitiveDict({})
        self.video_list = CaseInsensitiveDict({})
        self._login_url = LOGIN_URL
        self.version = __version__
        self.allow_duplicate_logs = allow_duplicate_logs

        self.loglevel = loglevel
        self._reset_logger()

    @property
    def auth_header(self):
        """Return the authentication header."""
        return self._auth_header

    def start(self):
        """
        Perform full system setup.

        Method logs in and sets auth token, urls, and ids for future requests.
        Essentially this is just a wrapper function for ease of use.
        """
<<<<<<< HEAD
        self._reset_logger()
=======
        if not self.allow_duplicate_logs:
            self._reset_logger()
>>>>>>> d5f866bd
        if self._username is None or self._password is None:
            if not self.login():
                return
        elif not self.get_auth_token():
            return

        networks = self.get_ids()
        for network_name, network_id in networks.items():
            sync_module = BlinkSyncModule(self, network_name, network_id)
            sync_module.start()
            self.sync[network_name] = sync_module
        self.cameras = self.merge_cameras()

    def login(self):
        """Prompt user for username and password."""
        self._username = input("Username:")
        self._password = getpass.getpass("Password:")
        if self.get_auth_token():
            _LOGGER.info("Login successful!")
            return True
        _LOGGER.warning("Unable to login with %s.", self._username)
        return False

    def get_auth_token(self, is_retry=False):
        """Retrieve the authentication token from Blink."""
        if not isinstance(self._username, str):
            raise BlinkAuthenticationException(ERROR.USERNAME)
        if not isinstance(self._password, str):
            raise BlinkAuthenticationException(ERROR.PASSWORD)

        login_url = LOGIN_URL
        response = api.request_login(self,
                                     login_url,
                                     self._username,
                                     self._password,
                                     is_retry=is_retry)
        try:
            if response.status_code != 200:
                _LOGGER.debug("Received response code %s during login.",
                              response.status_code)
                login_url = LOGIN_BACKUP_URL
                response = api.request_login(self,
                                             login_url,
                                             self._username,
                                             self._password,
                                             is_retry=is_retry)
            response = response.json()
            (self.region_id, self.region), = response['region'].items()
        except AttributeError:
            _LOGGER.error("Login API endpoint failed with response %s",
                          response,
                          exc_info=True)
            return False
        except KeyError:
            _LOGGER.warning("Could not extract region info.")
            self.region_id = 'piri'
            self.region = 'UNKNOWN'

        self._host = "{}.{}".format(self.region_id, BLINK_URL)
        self._token = response['authtoken']['authtoken']
        self.networks = response['networks']

        self._auth_header = {'Host': self._host,
                             'TOKEN_AUTH': self._token}
        self.urls = BlinkURLHandler(self.region_id)
        self._login_url = login_url

        return self._auth_header

    def get_ids(self):
        """Set the network ID and Account ID."""
        response = api.request_networks(self)
        all_networks = []
        network_dict = {}
        for network, status in self.networks.items():
            if status['onboarded']:
                all_networks.append('{}'.format(network))
                network_dict[status['name']] = network

        # For the first onboarded network we find, grab the account id
        for resp in response['networks']:
            if str(resp['id']) in all_networks:
                self.account_id = resp['account_id']
                break

        self.network_ids = all_networks
        return network_dict

    def refresh(self, force_cache=False):
        """
        Perform a system refresh.

        :param force_cache: Force an update of the camera cache
        """
        if self.check_if_ok_to_update() or force_cache:
            for sync_name, sync_module in self.sync.items():
                _LOGGER.debug("Attempting refresh of sync %s", sync_name)
                sync_module.refresh(force_cache=force_cache)
            if not force_cache:
                # Prevents rapid clearing of motion detect property
                self.last_refresh = int(time.time())

    def check_if_ok_to_update(self):
        """Check if it is ok to perform an http request."""
        current_time = int(time.time())
        last_refresh = self.last_refresh
        if last_refresh is None:
            last_refresh = 0
        if current_time >= (last_refresh + self.refresh_rate):
            return True
        return False

    def merge_cameras(self):
        """Merge all sync camera dicts into one."""
        combined = CaseInsensitiveDict({})
        for sync in self.sync:
            combined = merge_dicts(combined, self.sync[sync].cameras)
        return combined

    def download_videos(self, path, since=None, camera='all', stop=10):
        """
        Download all videos from server since specified time.

        :param path: Path to write files.  /path/<cameraname>_<recorddate>.mp4
        :param since: Date and time to get videos from.
                      Ex: "2018/07/28 12:33:00" to retrieve videos since
                           July 28th 2018 at 12:33:00
        :param camera: Camera name to retrieve.  Defaults to "all".
                       Use a list for multiple cameras.
        :param stop: Page to stop on (~25 items per page. Default page 10).
        """
        if since is None:
            since_epochs = self.last_refresh
        else:
            parsed_datetime = parse(since, fuzzy=True)
            since_epochs = parsed_datetime.timestamp()

        formatted_date = get_time(time_to_convert=since_epochs)
        _LOGGER.info("Retrieving videos since %s", formatted_date)

        if not isinstance(camera, list):
            camera = [camera]

        for page in range(1, stop):
            response = api.request_videos(self, time=since_epochs, page=page)
            _LOGGER.debug("Processing page %s", page)
            try:
                result = response['videos']
                if not result:
                    raise IndexError
            except (KeyError, IndexError):
                _LOGGER.info("No videos found on page %s. Exiting.", page)
                break

            self._parse_downloaded_items(result, camera, path)

    def _parse_downloaded_items(self, result, camera, path):
        """Parse downloaded videos."""
        for item in result:
            try:
                created_at = item['created_at']
                camera_name = item['camera_name']
                is_deleted = item['deleted']
                address = item['address']
            except KeyError:
                _LOGGER.info("Missing clip information, skipping...")
                continue

            if camera_name not in camera and 'all' not in camera:
                _LOGGER.debug("Skipping videos for %s.", camera_name)
                continue

            if is_deleted:
                _LOGGER.debug("%s: %s is marked as deleted.",
                              camera_name,
                              address)
                continue

            clip_address = "{}{}".format(self.urls.base_url, address)
            filename = "{}_{}.mp4".format(camera_name, created_at)
            filename = os.path.join(path, filename)

            if os.path.isfile(filename):
                _LOGGER.info("%s already exists, skipping...", filename)
                continue

            response = api.http_get(self, url=clip_address,
                                    stream=True, json=False)
            with open(filename, 'wb') as vidfile:
                copyfileobj(response.raw, vidfile)

            _LOGGER.info("Downloaded video to %s", filename)

    # pylint: disable=no-self-use
    def _reset_logger(self):
        """Reset the log handler."""
        for handler in _LOGGER.handlers:
            _LOGGER.removeHandler(handler)
            handler.close()
        _LOGGER.setLevel(self.loglevel)
        if self.allow_duplicate_logs:
            _LOGGER.addHandler(logging.StreamHandler())
        else:
            _LOGGER.addHandler(log.RepeatLogHandler())<|MERGE_RESOLUTION|>--- conflicted
+++ resolved
@@ -91,12 +91,8 @@
         Method logs in and sets auth token, urls, and ids for future requests.
         Essentially this is just a wrapper function for ease of use.
         """
-<<<<<<< HEAD
         self._reset_logger()
-=======
-        if not self.allow_duplicate_logs:
-            self._reset_logger()
->>>>>>> d5f866bd
+
         if self._username is None or self._password is None:
             if not self.login():
                 return
